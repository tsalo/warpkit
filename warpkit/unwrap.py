--- conflicted
+++ resolved
@@ -639,19 +639,11 @@
         initialize_julia_context()
         for idx, frame_idx in enumerate(frames):
             # get the phase and magnitude data from each echo
-<<<<<<< HEAD
             phase_data: npt.NDArray[np.float32] = rescale_phase(
-                np.stack([p.dataobj[..., frame_idx] for p in phase], axis=-1)
+                np.stack([p.dataobj[..., frame_idx] for p in phase], axis=-1), min=min_phase, max=max_phase,
             ).astype(np.float32)
             mag_data: npt.NDArray[np.float32] = np.stack([m.dataobj[..., frame_idx] for m in mag], axis=-1).astype(
                 np.float32
-=======
-            phase_data: npt.NDArray[np.float64] = rescale_phase(
-                np.stack([p.dataobj[..., frame_idx] for p in phase], axis=-1), min=min_phase, max=max_phase,
-            ).astype(np.float64)
-            mag_data: npt.NDArray[np.float64] = np.stack([m.dataobj[..., frame_idx] for m in mag], axis=-1).astype(
-                np.float64
->>>>>>> 545cb440
             )
             mask_data = cast(npt.NDArray[np.bool8], mask.dataobj[..., frame_idx].astype(bool))
             TEs = TEs.astype(np.float32)
@@ -676,21 +668,11 @@
             for idx, frame_idx in enumerate(frames):
                 # get the phase and magnitude data from each echo
 
-<<<<<<< HEAD
-                print(f"Within start_unwrap_process, unwrapped type is {unwrapped.dtype}")
-
                 phase_data: npt.NDArray[np.float32] = rescale_phase(
-                    np.stack([p.dataobj[..., frame_idx] for p in phase], axis=-1)
+                    np.stack([p.dataobj[..., frame_idx] for p in phase], axis=-1), min=min_phase, max=max_phase,
                 ).astype(np.float32)
                 mag_data: npt.NDArray[np.float32] = np.stack([m.dataobj[..., frame_idx] for m in mag], axis=-1).astype(
                     np.float32
-=======
-                phase_data: npt.NDArray[np.float64] = rescale_phase(
-                    np.stack([p.dataobj[..., frame_idx] for p in phase], axis=-1), min=min_phase, max=max_phase,
-                ).astype(np.float64)
-                mag_data: npt.NDArray[np.float64] = np.stack([m.dataobj[..., frame_idx] for m in mag], axis=-1).astype(
-                    np.float64
->>>>>>> 545cb440
                 )
                 mask_data = cast(npt.NDArray[np.bool8], mask.dataobj[..., frame_idx].astype(bool))
                 print(f"Within start_unwrap_process, TEs = {TEs.dtype}")
